---
  hpc: False

  run_name: 2-phase #update for specific run name
<<<<<<< HEAD
  path_out:  tests/ModelOutput/ #root + folder 
  path_in:  predictions/ens/ #root + folder

  prediction:  examples/data/prediction.csv #root + folder
  targets:  examples/data/targets.csv #root + folder
  training:  examples/data/training.csv
=======
  path_out:  /tests/ModelOutput/ #root + folder 
  path_in:  /predictions/ens/ #root + folder

  prediction:  /examples/data/prediction.csv #root + folder
  targets:  /examples/data/targets.csv #root + folder
  training:  /examples/data/training.csv
  local_root: ./
>>>>>>> 73220198

  #predictors: ["temperature", "din", 
  #   "irradiance"]
  predictors: ["feature_1", "feature_2", "feature_3"]
  verbose: 1
  seed : 1 # random seed
  n_threads : 1 # how many cpu threads to use
  cv : 3
  predict_probability: False 

  ensemble_config: 
    classifier: True
    regressor: True
    m1: "rf"
    m2: "knn"
    m3: "xgb"


  upsample: False
  stratify: True

  reg_scoring:
   R2: r2
   MAE: neg_mean_absolute_error
   RMSE: neg_root_mean_squared_error

  clf_scoring:
   accuracy: balanced_accuracy

  param_grid:
    rf_param_grid:
      reg_param_grid:
        regressor__estimator__n_estimators: [100]
        regressor__estimator__max_features: [4]
        regressor__estimator__max_depth: [50]
        regressor__estimator__min_samples_leaf: [0.5]
        regressor__estimator__max_samples: [0.5]     
      clf_param_grid:
        estimator__n_estimators: [100]
        estimator__max_features: [3, 4]
        estimator__max_depth: [50, 100]
        estimator__min_samples_leaf: [0.5]
        estimator__max_samples: [0.5]   


    xgb_param_grid:
      reg_param_grid:  
        regressor__estimator__learning_rate: [0.05]
        regressor__estimator__n_estimators: [100]
        regressor__estimator__max_depth: [7]
        regressor__estimator__subsample: [0.8]  
        regressor__estimator__colsample_bytree: [0.5]
        regressor__estimator__gamma: [1] 
        regressor__estimator__reg_alpha: [0.1]   
      clf_param_grid:  
        estimator__learning_rate: [0.01]
        estimator__n_estimators: [100]
        estimator__max_depth: [4]
        estimator__subsample: [0.6]  
        estimator__colsample_bytree: [0.6]
        estimator__gamma: [1] 
        estimator__reg_alpha: [1]   

    gp_param_grid:
      reg_param_grid:  
        regressor__estimator__n_restarts_optimizer: [0]  
      clf_param_grid:  
        estimator__n_restarts_optimizer: [0]  

    knn_param_grid:
      reg_param_grid:  
        regressor__estimator__max_samples: [0.2]
        regressor__estimator__max_features: [0.2]
        regressor__estimator__estimator__leaf_size: [25]
        regressor__estimator__estimator__n_neighbors: [3]
      clf_param_grid:  
        estimator__max_samples: [0.2]
        estimator__max_features: [0.2]
        estimator__estimator__leaf_size: [25]
        estimator__estimator__n_neighbors: [3]

  knn_bagging_estimators: 3
<|MERGE_RESOLUTION|>--- conflicted
+++ resolved
@@ -2,22 +2,14 @@
   hpc: False
 
   run_name: 2-phase #update for specific run name
-<<<<<<< HEAD
   path_out:  tests/ModelOutput/ #root + folder 
   path_in:  predictions/ens/ #root + folder
 
   prediction:  examples/data/prediction.csv #root + folder
   targets:  examples/data/targets.csv #root + folder
   training:  examples/data/training.csv
-=======
-  path_out:  /tests/ModelOutput/ #root + folder 
-  path_in:  /predictions/ens/ #root + folder
 
-  prediction:  /examples/data/prediction.csv #root + folder
-  targets:  /examples/data/targets.csv #root + folder
-  training:  /examples/data/training.csv
   local_root: ./
->>>>>>> 73220198
 
   #predictors: ["temperature", "din", 
   #   "irradiance"]
