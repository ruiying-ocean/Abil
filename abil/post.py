import pandas as pd
import numpy as np
import glob, os
import xarray as xr
import pickle
import gc
from yaml import dump, Dumper
from skbio.diversity.alpha import shannon


from .analyze import area_of_applicability

class post:
    """
    Post processing of SDM
    """
    def __init__(self, X_train, y_train, X_predict, model_config, statistic="mean", datatype=None):
        """
        A class for initializing and setting up a model with configuration, input data, and parameters.

        Parameters
        ----------
        X_train : {array-like, sparse matrix} of shape (n_samples, n_features)
            Training features used for model fitting.
        y : array-like of shape (n_samples,) or (n_samples, n_outputs)
            Target values used for model fitting.
        X_predict : {array-like, sparse matrix} of shape (n_samples, n_features)
            Features to predict on (e.g., environmental data).
        model_config : dict
            Dictionary containing model configuration parameters such as:
            - seed: int, random seed for reproducibility
            - path_out: str, output path for saving results
            - verbose: int, verbosity level (0-3)
            - cv: int, number of cross-validation folds
            - ensemble_config: dict, configuration for ensemble models
        pi : str
            The prediction interval identifier, defaulting to "50".
        datatype : str, optional
            The datatype of the predictions. This is used to access conversion factors (e.g. pic or poc) 
            and is appended to the file names during export            

        Attributes
        ----------
        path_out : str
            The output directory path where the model results will be saved.
        ds : xarray.Dataset
            The dataset containing the merged data from NetCDF files.
        traits : pd.DataFrame
            DataFrame containing the target trait information loaded from a CSV file.
        root : str
            Root directory as specified in the model configuration.
        d : pd.DataFrame
            DataFrame representation of the dataset after conversion and cleaning.
        targets : pd.Series
            The target values from the trait data that are present in the dataset columns.
        model_config : dict
            The model configuration dictionary containing paths, parameters, and other settings.
        pi : str
            The input parameter identifier, defaulting to "50".
        model_type : str
            The type of model being used, determined from the ensemble configuration (either "zir" or "reg").
        extension : str
            The file extension used for saving the model, based on the model type (e.g., "_zir.sav").
        datatype: str
            The datatype of the data being processed (e.g. "pg poc") which is appended to the data exports (optional)

        Methods
        -------
        merge_netcdf(path_in):
            Merges multiple NetCDF files from the specified directory into a single dataset.
        """

        def merge_netcdf(path_in, statistic):
            """
            Merges multiple NetCDF files from the specified directory into a single dataset.

            This function uses `xarray.open_mfdataset` to load all NetCDF files in the given directory 
            (matching the pattern "*.nc") and combines them into one xarray.Dataset. The function 
            prints status messages indicating the start and completion of the merging process.

            Parameters
            ----------
            path_in : str
                The path to the directory containing the NetCDF files to be merged.
            statistic : str
                The name of the statistic variable to extract from each dataset.

            Returns
            -------
            xarray.Dataset
                The merged dataset containing the combined data from all the NetCDF files in the directory.
                The variable names in the merged dataset are derived from the 'target' values in each file.
            """
            print("merging...")
            print(path_in)

            datasets = []
            
            for file in os.listdir(path_in):
                if file.endswith(".nc"):
                    ds = xr.open_dataset(os.path.join(path_in, file))
                    if statistic in ds:
                        # Extract the target name
                        target_name = ds['target'].values.item()  # Assuming target is a single value
                        
                        # Select the statistic and rename it to the target name
                        ds_subset = ds[[statistic]].rename({statistic: target_name})
                        datasets.append(ds_subset)
                    else:
                        print(f"Statistic '{statistic}' not found in {file}")

            # Merge datasets by variables, keeping same coordinates
            merged_ds = xr.merge(datasets, compat='override')  # 'override' skips conflicts

            print("finished merging NetCDF files")
            return merged_ds

        self.path_out = os.path.join(model_config['root'], model_config['path_out'], model_config['run_name'], "posts/")
        self.ds = merge_netcdf(os.path.join(model_config['root'], model_config['path_out'], model_config['run_name'], "predictions", "ens"), statistic)
        self.traits = pd.read_csv(os.path.join(model_config['root'], model_config['targets']))

        self.root  =  model_config['root'] 
        self.statistic = statistic

        self.d = self.ds.to_dataframe()
        self.unique_targets = np.unique(self.d.columns.values).tolist()

        self.d = self.d.dropna()
        self.targets = self.unique_targets

        self.model_config = model_config

        self.y_train = y_train
        self.X_train = X_train
        self.X_predict = X_predict
   
        # Export model_config to a YAML file
        self.export_model_config()
        if self.model_config['ensemble_config']['classifier'] and not self.model_config['ensemble_config']['regressor']:
            raise ValueError("classifiers are not supported")
        elif self.model_config['ensemble_config']['classifier'] and self.model_config['ensemble_config']['regressor']:
            self.model_type = "zir"
        if self.model_config['ensemble_config']['regressor'] and not self.model_config['ensemble_config']['classifier']:
            self.model_type = "reg"

        self.extension = "_" + self.model_type + ".sav"

        self.merge_parameters()
        self.merge_performance()

        if datatype:
            self.datatype = "_" + datatype
        else:
            self.datatype = ""
        
        
    def export_model_config(self):
        """
        Export the model_config dictionary to a YAML file in self.path_out.
        
        Raises
        ------
        Exception
            If an error occurs during the directory creation or file writing process, an exception
            is caught and an error message is printed.

        Notes
        -----
        The YAML file is saved as "model_config.yml" in the `self.path_out` directory.
        """
        try:
            os.makedirs(self.path_out, exist_ok=True)  # Ensure the output directory exists
            yml_file_path = os.path.join(self.path_out, "model_config.yml")
            
            # Write the model_config dictionary to a YAML file
            with open(yml_file_path, 'w') as yml_file:
                dump(self.model_config, yml_file, Dumper=Dumper, default_flow_style=False)
            
            print(f"Model configuration exported to: {yml_file_path}")
        except Exception as e:
            print(f"Error exporting model_config to YAML: {e}")   

    def merge_performance(self):
        """
        Merges the performance data of multiple models as specified in the model configuration.

        Notes
        -----
        The function relies on the `merge_performance_single_model` method to merge individual model 
        performance data, and this is done for each model in the list, including the ensemble model.
        """    

        models = [value for key, value in self.model_config['ensemble_config'].items() if key.startswith("m")]
        print("models included in merge performance!")
        print(models)
        models.append("ens")
        for model in models:
            self.merge_performance_single_model(model)

       
    def merge_performance_single_model(self, model):
        """
        Merges performance metrics for a single model and saves the results to a CSV file.

        Parameters
        ----------
        model : str
            The name of the model for which performance metrics are being calculated and merged. 
            The model's performance data is expected to be stored in a `pickle` file in the "scoring" 
            directory under the model name and target name.

        Returns
        -------
        None

        Raises
        ------
        ValueError
            If the model configuration includes a classifier but not a regressor, an error is raised 
            since classifiers are not supported for performance merging.

        Notes
        -----
        The method calculates several performance metrics for each target column in the dataset:
            - R2: Coefficient of determination.
            - RMSE: Root Mean Squared Error.
            - MAE: Mean Absolute Error.
            - rRMSE: Relative Root Mean Squared Error.
            - rMAE: Relative Mean Absolute Error.

        The performance metrics for each target are aggregated into a DataFrame, which is then saved 
        as a CSV file in the "posts/performance" directory for the specified model.
        """
        
        all_performance = []

        for i in range(len(self.unique_targets)):
            
            target = self.unique_targets[i]
            target_no_space = target.replace(' ', '_')
            with open(os.path.join(self.root, self.model_config['path_out'], self.model_config['run_name'], "scoring", model, target_no_space) + self.extension, 'rb') as file:

                m = pickle.load(file)
            
            if self.model_config['ensemble_config']['classifier'] and not self.model_config['ensemble_config']['regressor']:
                raise ValueError("classifiers are not supported")
            else:
                mean = np.mean(self.d[self.d.columns[i]])
                R2 = np.mean(m['test_R2'])
                RMSE = -1*np.mean(m['test_RMSE'])
                MAE = -1*np.mean(m['test_MAE'])
                rRMSE = -1*np.mean(m['test_RMSE'])/mean
                rMAE = -1*np.mean(m['test_MAE'])/mean            
                performance = pd.DataFrame({'target':[target], 'R2':[R2], 'RMSE':[RMSE], 'MAE':[MAE],
                                            'rRMSE':[rRMSE], 'rMAE':[rMAE]})
                all_performance.append(performance)

        all_performance = pd.concat(all_performance)
        try: #make new dir if needed
            os.makedirs(os.path.join(self.root, self.model_config['path_out'], self.model_config['run_name'], "posts/performance"))
        except:
            None
        all_performance.to_csv(os.path.join(self.root, self.model_config['path_out'], self.model_config['run_name'], "posts/performance", model) + "_performance.csv", index=False)

        print("finished merging performance")

    def merge_parameters(self):
        """
        Merges model parameters for multiple models as specified in the model configuration.

        Notes
        -----
        The method operates by iterating over each model in the ensemble configuration, collecting 
        model parameters using `merge_parameters_single_model`, and saving the results to a CSV file 
        in the "posts/parameters" directory.
        """

        models = [value for key, value in self.model_config['ensemble_config'].items() if key.startswith("m")]
        for model in models:
            self.merge_parameters_single_model(model)

    def merge_parameters_single_model(self, model):
        """
        Merges and saves model parameters for a single model.

        This method extracts the hyperparameters of a specified model (e.g., "rf", "xgb", "knn") from 
        serialized files stored as pickle objects. The method supports different model types, including 
        regression ("reg"), classification ("clf"), and ensemble ("zir") models. The extracted parameters 
        are stored in a DataFrame and then saved to a CSV file.

        The function also handles the creation of the necessary directories to save the resulting CSV file 
        if they do not already exist.

        Parameters
        ----------
        model : str
            The name of the model for which parameters are being merged. Expected models include 
            "rf" (Random Forest), "xgb" (XGBoost), and "knn" (K-Nearest Neighbors).

        Raises
        ------
        ValueError
            If the model configuration includes classifiers but not regressors, an error is raised 
            since classifiers are not supported for parameter merging.

        Notes
        -----
        The method processes the parameters of each model for regression and ensemble models, 
        extracting hyperparameters such as `n_estimators`, `max_depth`, `learning_rate`, and others.
        The parameters for each target are aggregated into a DataFrame and saved as a CSV file in the 
        "posts/parameters" directory.
        """
        
        all_parameters = []

        for i in range(len(self.unique_targets)):
            
            target = self.unique_targets[i]
            print("the target is:")
            print(target)
            target_no_space = target.replace(' ', '_')

            with open(os.path.join(self.root, self.model_config['path_out'], self.model_config['run_name'], "model", model, target_no_space) + self.extension, 'rb') as file:

                m = pickle.load(file)

            if self.model_type == "reg":

                if model == "rf":
                    max_depth = m.regressor_.named_steps.estimator.max_depth
                    max_features = m.regressor_.named_steps.estimator.max_features
                    max_samples = m.regressor_.named_steps.estimator.max_samples
                    min_samples_leaf = m.regressor_.named_steps.estimator.min_samples_leaf
                    n_estimators = m.regressor_.named_steps.estimator.n_estimators
                    parameters = pd.DataFrame({'target':[target], 'n_estimators':[n_estimators], 'max_features':[max_features], 'max_depth':[max_depth], 
                                            'min_samples_leaf':[min_samples_leaf], 'max_samples':[max_samples]
                                            })
                    all_parameters.append(parameters)
                elif model == "xgb":
                    learning_rate = m.regressor_.named_steps.estimator.learning_rate
                    n_estimators = m.regressor_.named_steps.estimator.n_estimators
                    max_depth = m.regressor_.named_steps.estimator.max_depth
                    subsample = m.regressor_.named_steps.estimator.subsample
                    colsample_bytree = m.regressor_.named_steps.estimator.colsample_bytree
                    gamma = m.regressor_.named_steps.estimator.gamma
                    alpha = m.regressor_.named_steps.estimator.reg_alpha
                    parameters = pd.DataFrame({'target':[target], 'learning_rate':[learning_rate], 'n_estimators':[n_estimators], 
                                            'max_depth':[max_depth], 'subsample':[subsample], 'colsample_bytree':[colsample_bytree],
                                            'learning_rate':[learning_rate], 'gamma':[gamma], 'alpha':[alpha]                                           
                                            })
                    all_parameters.append(parameters)
                elif model == "knn":
                    max_samples = m.regressor_.named_steps.estimator.max_samples
                    max_features = m.regressor_.named_steps.estimator.max_features
                    leaf_size = m.regressor_.named_steps.estimator.estimator.leaf_size
                    n_neighbors = m.regressor_.named_steps.estimator.estimator.n_neighbors
                    p = m.regressor_.named_steps.estimator.estimator.p
                    weights = m.regressor_.named_steps.estimator.estimator.weights
                    parameters = pd.DataFrame({'target':[target], 'max_samples':[max_samples], 'max_features':[max_features],
                                            'leaf_size':[leaf_size], 'n_neighbors':[n_neighbors], 'p':[p], 'weights':[weights]
                                            })
                    all_parameters.append(parameters) 

            elif self.model_type == "clf":
                raise ValueError("classifiers are not supported")

            elif self.model_type == "zir":
                if model == "rf":
                    max_depth_reg = m.regressor_.regressor.named_steps.estimator.max_depth
                    max_features_reg = m.regressor_.regressor.named_steps.estimator.max_features
                    max_samples_reg = m.regressor_.regressor.named_steps.estimator.max_samples
                    min_samples_leaf_reg = m.regressor_.regressor.named_steps.estimator.min_samples_leaf
                    n_estimators_reg = m.regressor_.regressor.named_steps.estimator.n_estimators

                    n_estimators_clf = m.classifier.named_steps.estimator.n_estimators
                    max_features_clf = m.classifier.named_steps.estimator.max_features
                    max_depth_clf = m.classifier.named_steps.estimator.max_depth
                    min_samples_leaf_clf = m.classifier.named_steps.estimator.min_samples_leaf
                    max_samples_clf = m.classifier.named_steps.estimator.max_samples

                    parameters = pd.DataFrame({'target':[target], 'reg_n_estimators':[n_estimators_reg], 
                                            'reg_max_features':[max_features_reg], 'reg_max_depth':[max_depth_reg], 
                                            'reg_min_samples_leaf':[min_samples_leaf_reg], 'reg_max_samples':[max_samples_reg],
                                            'clf_n_estimators':[n_estimators_clf], 
                                            'clf_max_features':[max_features_clf], 'clf_max_depth':[max_depth_clf], 
                                            'clf_min_samples_leaf':[min_samples_leaf_clf], 'clf_max_samples':[max_samples_clf]
                                            })
                    all_parameters.append(parameters)

                elif model == "xgb":
                    learning_rate_reg = m.regressor_.regressor.named_steps.estimator.learning_rate
                    n_estimators_reg = m.regressor_.regressor.named_steps.estimator.n_estimators
                    max_depth_reg = m.regressor_.regressor.named_steps.estimator.max_depth
                    subsample_reg = m.regressor_.regressor.named_steps.estimator.subsample
                    colsample_bytree_reg = m.regressor_.regressor.named_steps.estimator.colsample_bytree
                    gamma_reg = m.regressor_.regressor.named_steps.estimator.gamma
                    alpha_reg = m.regressor_.regressor.named_steps.estimator.reg_alpha

                    learning_rate_clf = m.classifier.named_steps.estimator.learning_rate
                    n_estimators_clf = m.classifier.named_steps.estimator.n_estimators
                    max_depth_clf = m.classifier.named_steps.estimator.max_depth
                    subsample_clf = m.classifier.named_steps.estimator.subsample
                    colsample_bytree_clf = m.classifier.named_steps.estimator.colsample_bytree
                    gamma_clf = m.classifier.named_steps.estimator.gamma
                    alpha_clf = m.classifier.named_steps.estimator.reg_alpha


                    parameters = pd.DataFrame({'target':[target], 'reg_learning_rate':[learning_rate_reg], 'reg_n_estimators':[n_estimators_reg], 
                                            'reg_max_depth':[max_depth_reg], 'reg_subsample':[subsample_reg], 'reg_colsample_bytree':[colsample_bytree_reg],
                                            'reg_learning_rate':[learning_rate_reg], 'reg_gamma':[gamma_reg], 'reg_alpha':[alpha_reg],
                                            'clf_learning_rate':[learning_rate_clf], 'clf_n_estimators':[n_estimators_clf], 
                                            'clf_max_depth':[max_depth_clf], 'clf_subsample':[subsample_clf], 'clf_colsample_bytree':[colsample_bytree_clf],
                                            'clf_learning_rate':[learning_rate_clf], 'clf_gamma':[gamma_clf], 'clf_alpha':[alpha_clf]                                           
                                            })
                    all_parameters.append(parameters)

                elif model == "knn":
                    max_samples_reg = m.regressor_.regressor.named_steps.estimator.max_samples
                    max_features_reg = m.regressor_.regressor.named_steps.estimator.max_features
                    leaf_size_reg = m.regressor_.regressor.named_steps.estimator.estimator.leaf_size
                    n_neighbors_reg = m.regressor_.regressor.named_steps.estimator.estimator.n_neighbors
                    p_reg = m.regressor_.regressor.named_steps.estimator.estimator.p
                    weights_reg = m.regressor_.regressor.named_steps.estimator.estimator.weights

                    max_samples_clf = m.classifier.named_steps.estimator.max_samples
                    max_features_clf = m.classifier.named_steps.estimator.max_features
                    leaf_size_clf = m.classifier.named_steps.estimator.estimator.leaf_size
                    n_neighbors_clf = m.classifier.named_steps.estimator.estimator.n_neighbors
                    p_clf = m.classifier.named_steps.estimator.estimator.p
                    weights_clf = m.classifier.named_steps.estimator.estimator.weights



                    parameters = pd.DataFrame({'target':[target], 'reg_max_samples':[max_samples_reg], 'reg_max_features':[max_features_reg],
                                            'reg_leaf_size':[leaf_size_reg], 'reg_n_neighbors':[n_neighbors_reg], 
                                            'reg_p':[p_reg], 'reg_weights':[weights_reg],
                                            'clf_max_samples':[max_samples_clf], 'clf_max_features':[max_features_clf],
                                            'clf_leaf_size':[leaf_size_clf], 'clf_n_neighbors':[n_neighbors_clf], 
                                            'clf_p':[p_clf], 'clf_weights':[weights_clf]
                                            })
                    all_parameters.append(parameters) 

        all_parameters= pd.concat(all_parameters)
        try: #make new dir if needed
            os.makedirs(os.path.join(self.root, self.model_config['path_out'], self.model_config['run_name'], "posts/parameters"))
        except:
            None
        all_parameters.to_csv(os.path.join(self.root, self.model_config['path_out'], self.model_config['run_name'], "posts/parameters", model) + "_parameters.csv", index=False)

        
        print("finished merging parameters")

    def estimate_carbon(self, variable):

        """
        Estimate carbon content for each target based on a specified variable.

        This method calculates the carbon content for each target by scaling the data in `self.d` 
        with the values of the specified variable from the `traits` DataFrame. The results are 
        stored back in `self.d`.

        Parameters
        ----------
        variable : str
            The name of the column in the `traits` DataFrame containing the carbon content values 
            to be used for scaling the target data.
        """

        w = self.traits.query('Target in @self.targets')
        var = w[variable].to_numpy()
        print(var)
        self.d = self.d.apply(lambda row : (row[self.targets]* var), axis = 1)
        print("finished estimating " + variable)

    def def_groups(self, dict):
        """
        Define groups of species based on a provided dictionary.

        Parameters
        ----------
        dict : dict
            A dictionary where keys represent group names, and values are lists of species or 
            column names to be grouped under each key.
            
        Notes
        -----
        - The method renames columns in `self.d` based on the provided dictionary and then sums 
        their values to create grouped columns.
        - The resulting grouped data is concatenated to the original `self.d`.
        """     

        df = self.d[self.targets]
        df = (df.rename(columns=dict)
            .groupby(level=0, axis=1, dropna=False)).sum( min_count=1)
        self.d = pd.concat([self.d, df], axis=1)
        print("finished defining groups")

    def cwm(self, variable):
        """
        Calculate community weighted mean values for a given parameter. 

        Parameters
        ----------

        variable : string
            variable that is used to estimate cwm.

        """

        w = self.traits.query('Target in @self.targets')
        var = w[variable].to_numpy()
        var_name = 'cwm ' + variable
        self.d[var_name] = self.d.apply(lambda row : np.average(var, weights=row[self.targets]), axis = 1)
        print("finished calculating CWM " + variable)

    def diversity(self):
        """
        Estimates Shannon diversity using scikit-bio.
        """
        self.d['shannon'] = self.d.apply(shannon, axis=1)
        print("finished calculating shannon diversity")

    def total(self):
        """
        Sum target rows to estimate total.

        Notes
        ----------
        Useful for estimating total species abundances or varable sum if targets are continuous.
        Total is estimated based on the target list defined in model_config. 

        """

        self.d['total'] = self.d[self.targets].sum( axis='columns')
        self.d['total_log'] = np.log(self.d['total'])
        print("finished calculating total")

    def process_resampled_runs(self):
        """
        Take mean of target rows.
        Take the standard deviation of the target rows.
        Calculate the 2.5th and 97.5th percentiles of target rows.

        Notes
        -----
        Useful when running resampled targets of the same initial target.
        Mean is estimated based on the target list defined in model_config.

        """

        self.d['mean'] = self.d[self.targets].mean(axis='columns')
        print('finished calculating mean')
    
        self.d['stdev'] = self.d[self.targets].std(axis='columns')
        print('finished calculating standard deviation')

        self.d['prctile_2.5'] = self.d[self.targets].quantile(0.025, axis='columns')
        self.d['prctile_97.5'] = self.d[self.targets].quantile(0.975, axis='columns')

        print('finished calculating 2.5th and 97.5th percentiles')

    def integration(self, *args, **kwargs):
        return self.integration_class(self, *args, **kwargs)

    class integration:
        def __init__(self, parent, 
                     resolution_lat=1.0, resolution_lon=1.0, depth_w=5, 
                     vol_conversion=1, magnitude_conversion=1, molar_mass=1, rate=False):
            """
            Parameters
            ----------
            resolution_lat : float
                Latitude resolution in degrees, default is 1.0 degree.
            
            resolution_lon : float
                Longitude resolution in degrees, default is 1.0 degree.
            
            depth_w : float
                Bin depth in meters, default is 5m.

            vol_conversion : float
                Conversion to m^3, e.g., l to m^3 would be 1e3, default is 1 (no conversion).
            
            magnitude_conversion : float
                Prefix conversion, e.g., umol to Pmol would be 1e-21, default is 1 (no conversion).
            
            molar_mass : float
                Conversion from mol to grams, default is 1 (no conversion). Optional: 12.01 (carbon).
            
            rate : bool
                If input data is in rate per day, integrates over each month to provide an annual rate (yr^-1).            
            """


            self.parent = parent
            self.resolution_lat = resolution_lat
            self.resolution_lon = resolution_lon
            self.depth_w = depth_w
            self.vol_conversion = vol_conversion
            self.magnitude_conversion = magnitude_conversion
            self.molar_mass = molar_mass
            self.rate = rate
            self.calculate_volume()

        def calculate_volume(self):
            """
            Calculate the volume for each cell and add it as a new field to the dataset.

            Examples
            --------
            >>> m = post(model_config)
            >>> int = m.Integration(m, resolution_lat=1.0, resolution_lon=1.0, depth_w=5, vol_conversion=1, magnitude_conversion=1e-21, molar_mass=12.01, rate=True)
            >>> print("Volume calculated:", int.ds['volume'].values)

            """            
            ds = self.parent.d.to_xarray()
            resolution_lat = self.resolution_lat
            resolution_lon = self.resolution_lon
            depth_w = self.depth_w

            # Calculate the number of cells in latitude and longitude
            num_cells_lat = int(ds['lat'].size / resolution_lat)
            num_cells_lon = int(ds['lon'].size / resolution_lon)

            # Retrieve initial latitude and longitude bound
            min_lat = ds['lat'].values[0]
            min_lon = ds['lon'].values[0]

            # Initialize the 2D array to store the areas
            area = np.zeros((num_cells_lat, num_cells_lon))

            earth_radius = 6371000.0  # Earth's radius in meters

            # Calculate the area of each cell
            for lat_index in range(num_cells_lat):
                for lon_index in range(num_cells_lon):
                    # Calculate the latitude range of the cell
                    lat_bottom = min_lat + lat_index * resolution_lat
                    lat_top = lat_bottom + resolution_lat

                    # Calculate the longitude range of the cell
                    lon_left = min_lon + lon_index * resolution_lon
                    lon_right = lon_left + resolution_lon

                    # Calculate the area of the grid cell
                    areas = earth_radius ** 2 * (np.sin(np.radians(lat_top)) - np.sin(np.radians(lat_bottom))) * \
                            (np.radians(lon_right) - np.radians(lon_left))

                    # Store the area in the array
                    area[lat_index, lon_index] = areas

            volume = area * depth_w
            ds['volume'] = (('lat', 'lon'), volume)
            self.parent.d = ds.to_dataframe()
        
        def integrate_total(self, variable='total', monthly=False, subset_depth=None):
            """
            Estimates global integrated values for a single target. Returns the depth integrated annual total.
            
            Parameters
            ----------
            variable : str
                The field to be integrated. Default is 'total' from PIC or POC Abil output.

            monthly : bool
                Whether or not to calculate a monthly average value instead of an annual total. Default is False.
 
            subset_depth : float
                Depth in meters from surface to which integral should be calculated. Default is None. Ex. 100 for top 100m integral.

            Examples
            --------
            >>> m = post(model_config)
            >>> int = m.Integration(m, resolution_lat=1.0, resolution_lon=1.0, depth_w=5, vol_conversion=1, magnitude_conversion=1e-21, molar_mass=12.01, rate=True)
            >>> result = integration.integrate_total(variable='Calcification')
            >>> print("Final integrated total:", result.values)
            """
            print("Initiate integrated_total")
            ds = self.parent.d.to_xarray()
            vol_conversion = self.vol_conversion
            magnitude_conversion = self.magnitude_conversion
            molar_mass = self.molar_mass
            rate = self.rate

            # Average number of days for each month (accounting for leap years)
            days_per_month_full = np.array([31, 28.25, 31, 30, 31, 30, 31, 31, 30, 31, 30, 31])
            
            # Get the available time points (months) from the dataset
            available_time = ds['time'].values  # Assuming 'time' is an array of 1, 2, 3, and 12

            # Subset the days_per_month array to only include the available months
            days_per_month = days_per_month_full[available_time - 1]

            if subset_depth:
                ds = ds.sel(depth=slice(0, subset_depth))

            if rate:
                if monthly:
                    # Calculate monthly total (separately for each month)
                    total = []
                    for i,month in enumerate(available_time):
                        monthly_total = (ds[variable].isel(time=i) * ds['volume'].isel(time=i) * days_per_month[i]).sum(dim=['lat', 'lon', 'depth'])
                        monthly_total = (monthly_total * molar_mass) * vol_conversion * magnitude_conversion
                        total.append(monthly_total)
                    total = xr.concat(total, dim="month")
                    print(f"All monthly totals: {total.values}")
                else:
                    # Calculate annual total
                    total = (ds[variable] * ds['volume'] * days_per_month.mean()).sum(dim=['lat', 'lon', 'depth', 'time'])
                    total = (total * molar_mass) * vol_conversion * magnitude_conversion
                    print("Final integrated total:", total.values)
            else:
                if monthly:
                    # Calculate monthly total (separately for each month)
                    total = []
                    for i,month in enumerate(available_time):
                        monthly_total = (ds[variable].isel(time=i) * ds['volume']).isel(time=i).sum(dim=['lat', 'lon', 'depth'])
                        monthly_total = (monthly_total * molar_mass) * vol_conversion * magnitude_conversion
                        total.append(monthly_total)
                    total = xr.concat(total, dim="month")
                    print(f"All monthly totals: {total.values}")
                else:
                    # Calculate annual total
                    total = (ds[variable] * ds['volume']).sum(dim=['lat', 'lon', 'depth', 'time'])
                    total = (total * molar_mass) * vol_conversion * magnitude_conversion
                    print("Final integrated total:", total.values)
            return total


        def integrated_totals(self, targets=None, monthly=False, subset_depth=None, 
                             export=True, model="ens"):
            """
            Estimates global integrated values for all targets.
    
            Considers latitude and depth bin size.
    
            Parameters
            ----------
            targets : an np.array of str, optional
                An np.array of target variable names to include in the merge. If None, the default 
                targets from `self.targets` are used (default is None).

            monthly : bool
                Whether or not to calculate a monthly average value instead of an annual total. Default is False.
 
            subset_depth : float
                Depth in meters from surface to which integral should be calculated. Default is None. Ex. 100 for top 100m integral.

            export : bool
                Whether of not to export integrated totals as .csv. Default is True.

            model : str
                The model version to be integrated. Default is "ens". Other options include {"rf", "xgb", "knn"}.
    
            """
            ds = self.parent.d.to_xarray()
            if targets is None:
                targets = self.targets
            if "total" in ds:
                targets = np.append(targets, 'total')
            if "mean" in ds:
                targets = np.append(targets, 'mean')
            if "stdev" in ds:
                targets = np.append(targets, 'stdev')
            if "prctile_2.5" in ds:
                targets = np.append(targets, 'prctile_2.5')
            if "prctile_97.5" in ds:
                targets = np.append(targets, 'prctile_97.5')
            totals = []

            for target in targets:
                try:
                    print(f"Processing target: {target}")
                    total = self.integrate_total(variable=target, monthly=monthly, subset_depth=subset_depth)
                    total_df = pd.DataFrame({'total': [total.values], 'variable': target})
                    totals.append(total_df)
                except Exception as e:
                    print(f"Some targets do not have predictions! Missing: {target}")
                    print(f"Error: {e}")
            totals = pd.concat(totals)

            if export:
                depth_str = f"_depth_{subset_depth}m" if subset_depth else ""
                month_str = "_monthly_int" if monthly else ""
                try: #make new dir if needed
                    os.makedirs(os.path.join(self.parent.root, self.parent.model_config['path_out'], self.parent.model_config['run_name'], "posts/integrated_totals"))
                except:
                    None

                path_out = self.parent.model_config['path_out']
                run_name = self.parent.model_config['run_name']
                #pi = self.parent.pi
                statistic = self.parent.statistic
                datatype = self.parent.datatype

                # Build the full file path
                output_dir = os.path.join(self.parent.root, path_out, run_name, "posts/integrated_totals")
                filename = f"{model}_integrated_totals_{statistic}{depth_str}{month_str}{datatype}.csv"
                file_path = os.path.join(output_dir, filename)

                # Write to CSV
                totals.to_csv(file_path, index=False)

                print(f"Exported totals")

<<<<<<< HEAD
    def estimate_applicability(self, targets=None, threshold='tukey', return_all=False):
=======
    def estimate_applicability(self, targets=None):
>>>>>>> 74e2e712
        """
        Estimate the area of applicability for the data using a strategy similar to Meyer & Pebesma 2022).

        This calculates the importance-weighted feature distances from test to train points,
        and then defines the "applicable" test sites as those closer than some threshold
        distance.

        A value of 0 indicates the point is within the Area of Applicability, 
        while a value of 1 indicates the point is outside the Area of Applicability.
        Note: if using pseudo-absences in y_train and  X_train, mask out where y_train = 0 to calculate
        the AOA for the original dataset.
        
        Parameters
        ----------
        targets : an np.array of str, optional
            An np.array of target variable names to include in the merge. If None, the default 
            targets from `self.targets` are used (default is None).

        """
        if targets is None:
            targets = self.targets

        # create empty dataframe with the same index as X_predict
        aoa_dataset = pd.DataFrame(index=self.X_predict.index)

        # estimate the aoa for each target:
        for i in range(len(targets)):
            
            target = targets[i]
            target_no_space = target.replace(' ', '_')

            # load the voting regressor model object for each target:
            with open(os.path.join(self.root, self.model_config['path_out'], self.model_config['run_name'], "model", "ens", target_no_space) + self.extension, 'rb') as file:
                m = pickle.load(file)
            
            if return_all == True:
                aoa, di_test, lpd_test, cutpoint, test_to_train_d = area_of_applicability(
                    X_test=self.X_predict,
                    X_train=self.X_train,
                    y_train= self.y_train,
                    model=m,
                    threshold=threshold,
                    return_all=return_all
                )
                aoa_dataset[f"{target}_aoa"] = aoa
                aoa_dataset[f"{target}_di"] = di_test
                aoa_dataset[f"{target}_lpd"] = lpd_test
                aoa_dataset[f"{target}_cutpoint"] = cutpoint

                encoding = {
                    f"{target}_aoa": {"zlib": True, "complevel": 4, "dtype": "float32", "_FillValue": np.float32(np.nan)},
                    f"{target}_di": {"zlib": True, "complevel": 4, "dtype": "float64", "_FillValue": np.float64(np.nan)},
                    f"{target}_lpd": {"zlib": True, "complevel": 4, "dtype": "float64", "_FillValue": np.float64(np.nan)},
                    f"{target}_cutpoint": {"zlib": True, "complevel": 4, "dtype": "float64", "_FillValue": np.float64(np.nan)},
                }
                
            elif return_all == False:
                aoa, di_test = area_of_applicability(
                    X_test=self.X_predict,
                    X_train=self.X_train,
                    y_train= self.y_train,
                    model=m,
                    threshold=threshold,
                    return_all=return_all
                )
                aoa_dataset[f"{target}_aoa"] = aoa
                aoa_dataset[f"{target}_di"] = di_test

                encoding = {
                    f"{target}_aoa": {"zlib": True, "complevel": 4, "dtype": "float32", "_FillValue": np.float32(np.nan)},
                    f"{target}_di": {"zlib": True, "complevel": 4, "dtype": "float64", "_FillValue": np.float64(np.nan)},
                }                

            else:
                print("return_all requires a boolean input")

        # convert df to xarray ds:
        aoa_dataset = aoa_dataset.to_xarray()

        # add metadata:
        aoa_dataset['lat'].attrs['units'] = 'degrees_north'
        aoa_dataset['lat'].attrs['long_name'] = 'latitude'

        aoa_dataset['lon'].attrs['units'] = 'degrees_east'
        aoa_dataset['lon'].attrs['long_name'] = 'longitude'

        aoa_dataset['depth'].attrs['units'] = 'm'
        aoa_dataset['depth'].attrs['positive'] = 'down'

        # export aoa to netcdf:
        aoa_dataset.to_netcdf(os.path.join(self.path_out, "aoa.nc"))

    def merge_env(self):
        """
        Merge model output with environmental data.

        This method aligns and merges the predicted values (model output) with the existing 
        environmental dataset stored in `self.d`. The merged data replaces `self.d`.

        Returns
        -------
        None
        """

        X_predict = self.X_predict.to_xarray()
        ds = self.d.to_xarray()
        aligned_datasets = xr.align(ds,X_predict, join="inner")
        ds = xr.merge(aligned_datasets)
        if 'FID' in ds:
            ds['FID'] = ds['FID'].where(ds['FID'] != '', np.nan)
        self.d = ds.to_dataframe()
        self.d = self.d.dropna()

    def export_ds(self, file_name, 
                  author=None, description=None):
        """
        Export the processed dataset to a NetCDF file.

        This method saves the processed dataset (`self.d`) to a NetCDF file in the location 
        defined by `self.path_out`, with optional metadata such as author and description.

        Parameters
        ----------
        file_name : str 
            The name of the NetCDF file (without extension). 
        author : str, optional
            The name of the author to include in NetCDF metadata (default is None).
        description : str, optional
            A description or title to include in the NetCDF metadata (default is None).

        Notes
        -----
        - The export location is defined in the `model_config.yml` file and is stored in `self.path_out`.
        - The method sets metadata attributes such as conventions, creator name, and units for 
        latitude, longitude, and depth.
        - Missing directories in the export path are created if necessary.
        - The file is saved with a suffix that includes the `pi` value (e.g., `_PI50.nc`).
        """
    
        try: #make new dir if needed
            os.makedirs(self.path_out)
        except:
            None

        print("export_ds")
        print("dataframe: ")
        print(self.d.head())
        ds = self.d.to_xarray()

        if description is not None:
            ds.attrs['description'] = description
        ds.attrs['Conventions'] = 'CF-1.5'
        if author is not None:
            ds.attrs['creator_name'] = author
        try:
            ds['lat'].attrs['units'] = 'degrees_north'
            ds['lat'].attrs['long_name'] = 'latitude'
        except:
            pass
        try:
            ds['lon'].attrs['units'] = 'degrees_east'
            ds['lon'].attrs['long_name'] = 'longitude'
        except:
            pass
        try:
            ds['depth'].attrs['units'] = 'm'
            ds['depth'].attrs['positive'] = 'down'
        except:
            pass
        #to add loop defining units of variables

        print(self.d.head())
        ds.to_netcdf(os.path.join(self.path_out, file_name) + "_" + self.statistic + self.datatype + ".nc")

        print("exported ds to: " + self.path_out + file_name + "_" + self.statistic + self.datatype +  ".nc")
        #add nice metadata


    def export_csv(self, file_name):
        """
        Export the processed dataset to a csv file.

        This method saves the processed dataset (`self.d`) to a csv file in the location 
        defined by `self.path_out`, with optional metadata such as author and description.

        Parameters
        ----------
        file_name : str 
            The name of the csv file (without extension). 
        
        Notes
        -----
        - The export location is defined in the `model_config.yml` file and is stored in `self.path_out`.
        - Missing directories in the export path are created if necessary.
        - The file is saved with a suffix that includes the `pi` value (e.g., `_PI50.nc`).
        """
    
        try: #make new dir if needed
            os.makedirs(self.path_out)
        except:
            None
    
        print(self.d.head())
        self.d.to_csv(os.path.join(self.path_out, file_name) + "_" + self.statistic + self.datatype + ".csv")

        print("exported d to: " + self.path_out + file_name + "_" + self.statistic + self.datatype + ".csv")

    def merge_obs(self, file_name, targets=None):
        """
        Merge model output with observational data and calculate residuals.

        This function integrates model predictions with observational data based on 
        spatial and temporal indices, calculates residuals, and exports the merged dataset.

        Parameters
        ----------
        file_name : str
            The base name of the output file to save the merged dataset.
        targets : an np.array of str, optional
            An np.array of target variable names to include in the merge. If None, the default 
            targets from `self.targets` are used (default is None).

        Notes
        -----
        - The function matches the observational data with model predictions based on the 
        indices `['lat', 'lon', 'depth', 'time']`.
        - Residuals are calculated as `observed - predicted` for each target variable.
        - Columns included in the output are the original targets, their modeled values 
        (suffixed with `_mod`), and their residuals (suffixed with `_resid`).
        - The merged dataset is saved as a CSV file with a suffix `_PI` followed by the 
        `pi` value, appended to the output file name.
        - Observational data is loaded from the path defined in `self.model_config['training']`.

        Raises
        ------
        FileNotFoundError
            If the observational dataset file cannot be found at the specified location.
        """
        # Select and rename the target columns for d
        if targets is None:
            targets = self.targets
        d = self.d[targets]

        mod_columns = {target: target + '_mod' for target in targets}
        d = d.rename(mod_columns, axis=1)
        d.reset_index(inplace=True)
        d.set_index(['lat', 'lon', 'depth', 'time'], inplace=True)        

        # Read the training targets from the training.csv file defined in model_config
        try:
            df2_path = os.path.join(self.root, self.model_config['training'])

            df2 = pd.read_csv(df2_path)
        except:
            raise FileNotFoundError(f"Dataset not found at {df2_path}")
        

        df2.set_index(['lat', 'lon', 'depth', 'time'], inplace=True)
        df2['dummy'] = 1

        out = pd.concat([df2, d], axis=1)
        out = out[out['dummy'] == 1].drop(['dummy'], axis=1)

        # Calculate residuals
        for target in targets:
            out[target + '_resid'] = out[target] - out[target + '_mod']

        # Define the columns to keep in the final DataFrame
        keep_columns = list(targets) + list(mod_columns.values()) + [target + '_resid' for target in targets]

        out = out[keep_columns]
        file_name = f"{file_name}_obs"
        print(out.head())
        out.to_csv(os.path.join(self.path_out, file_name)  + self.datatype +  ".csv")

        print("exported d to: " + self.path_out + file_name  + self.datatype + ".csv")

        print('training merged with predictions')<|MERGE_RESOLUTION|>--- conflicted
+++ resolved
@@ -803,11 +803,7 @@
 
                 print(f"Exported totals")
 
-<<<<<<< HEAD
     def estimate_applicability(self, targets=None, threshold='tukey', return_all=False):
-=======
-    def estimate_applicability(self, targets=None):
->>>>>>> 74e2e712
         """
         Estimate the area of applicability for the data using a strategy similar to Meyer & Pebesma 2022).
 
