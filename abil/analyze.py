from sklearn import metrics
from sklearn import inspection
from sklearn import base
import numpy


def area_of_applicability(
    X_test,
    X_train,
    y_train=None,
    model=None,
    cv=None,
    metric="euclidean",
    feature_weights="permutation",
    feature_weight_kwargs=None,
    threshold="tukey",
    return_all=False,
    chunk_size=10000
):
    """
    Estimate the area of applicability for the data using a strategy similar to Meyer & Pebesma 2022).

    This calculates the importance-weighted feature distances from test to train points,
    and then defines the "applicable" test sites as those closer than some threshold
    distance.

    Parameters
    ----------
    X_test  :   numpy.ndarray
        array of features to be used in the estimation of the area of applicability
    X_train :   numpy.ndarray
        the training features used to calibrate cutoffs for the area of applicability
    y_train :   numpy.ndarray
        the outcome values to estimate feature importance weights. Must be provided
        if the permutation feature importance is calculated.
    model   :   sklearn.BaseEstimator
        the model for which the feature importance will be calculated. Must be provided
        if the permutation feature importance is calculated.
    cv      : sklearn.BaseCrossValidator
        the crossvalidator to use on the input training data, in order to calculate the 
        within-sample extrapolation threshold
    metric  :   str (Default: 'euclidean')
        the name of the metric used to calculate feature-based distances.
    feature_weights : str or numpy.ndarray (Default: 'permutation')
        the name of the feature importance weighting strategy to be used. By default,
        scikit-learn's permutation feature importance is used. Pre-calculated
        feature importance scores can also be used. To ignore feature importance,
        set feature_weights=False.
    feature_weight_kwargs : dict()
        options to pass to the feature weight estimation function. By default, these
        are passed directly to sklearn.inspection.permutation_importance()
    threshold   :   str or float (Default: 'tukey')
        how to calculate the cutoff value to determine whether a model is applicable
        for a given test point. This cutoff is calculated within the training
        data, and applied to the test data.
        - 'tukey': use the tukey rule, setting the cutoff at 1.5 times the inter-quartile range (IQR) above the upper hinge (75th percentile) for the train data
        dissimilarity index.
        - 'mad': use a median absolute deviation rule, setting the cutoff at three times
        the median absolute deviation above the median train data dissimilarity index
        - float: if a value between zero and one is provided, then the cutoff is set at the
        percentile provided for the train data dissimilarity index.
    return_all: bool (Default: False)
        whether to return the dissimilarity index and density of train points near the test 
        point. Specifically, the dissimilarity index is the distance from test to train points in feature space, divided by the average distance between training points. The local density is the count of training datapoints whose feature distance is closer than the threshold value.

    Returns
    -------
        If return_local_density=False, the output is a numpy.ndarray of shape (n_training_samples, ) describing where a model
        might be considered "applicable" among the test samples.

        If return_local_density=True, then the output is a tuple of numpy arrays.
        The first element is the applicability mentioned above, the second is the 
        dissimilarity index for the test points, and the thord
        is the local density of training points near each test point.

        A value of 0 indicates the point is within the Area of Applicability, 
        while a value of 1 indicates the point is outside the Area of Applicability.
    """
    if feature_weight_kwargs is None:
        feature_weight_kwargs = dict()

    base.check_array(X_test)
    base.check_array(X_train)

    n_test, n_features = X_test.shape
    n_train, _ = X_train.shape
    assert n_features == X_train.shape[1], (
        "features must be the same for both training and test data."
    )

    if not feature_weights:
        feature_weights = numpy.ones(n_features)
    elif feature_weights == "permutation":
        if model is None:
            raise ValueError(
                "Model must be provided if permutation feature importance is used"
            )
        feature_weight_kwargs.setdefault("n_jobs", -1)
        feature_weight_kwargs.setdefault("n_repeats", 10)
        feature_weights = inspection.permutation_importance(
            model, X_train, y_train, **feature_weight_kwargs
        ).importances_mean
        feature_weights /= feature_weights.sum()
    else:
        assert len(feature_weights) == n_features, (
            "weights must be provided for all features"
        )
        feature_weights = feature_weights / sum(feature_weights)

    train_distance = metrics.pairwise_distances(
        X_train * feature_weights[None, :], metric=metric
    )
    numpy.fill_diagonal(train_distance, train_distance.max())

    if cv is not None:
        d_mins = numpy.empty((X_train.shape[0],))
        mean_acc_num = 0
        mean_acc_den = 0
        for test_ix, train_ix in cv.split(X_train):
            hold_to_seen_d = train_distance[test_ix.reshape(-1,1), train_ix]
            d_mins[test_ix] = hold_to_seen_d.min(axis=1)
            mean_acc_num += hold_to_seen_d.sum()
            mean_acc_den += hold_to_seen_d.size
        d_mean = mean_acc_num/mean_acc_den    
    else:
        d_mins = train_distance.min(axis=1)
        numpy.fill_diagonal(train_distance, 0)
        d_mean = d_mean = train_distance[train_distance > 0].mean()

    di_train = d_mins / d_mean

    if threshold == "tukey":
        lo_hinge, hi_hinge = numpy.percentile(di_train, (0.25, 0.75))
        iqr = hi_hinge - lo_hinge
        cutpoint = iqr * 1.5 + hi_hinge
    elif threshold == "mad":
        median = numpy.median(di_train)
        mad = numpy.median(numpy.abs(di_train - median))
        cutpoint = median + 3 * mad
    elif (0 < threshold) & (threshold < 1):
        cutpoint = numpy.percentile(di_train, threshold)
    cutpoint = numpy.maximum(cutpoint, di_train.max())

    if return_all:
        test_to_train_d = metrics.pairwise_distances(
            X_test * feature_weights[None, :],
            X_train * feature_weights[None, :],
            metric=metric,
        )
        test_to_train_d_min = test_to_train_d.min(axis=1)
        test_to_train_i = test_to_train_d.argmin(axis=1)

        di_test = test_to_train_d_min / d_mean
        lpd_test = ((test_to_train_d / test_to_train_d.mean()) < cutpoint).sum(axis=1)

    else:
        # if we don't need local point density, this can be used
        test_to_train_i, test_to_train_d_min = metrics.pairwise_distances_argmin_min(
            X_test * feature_weights[None, :],
            X_train * feature_weights[None, :],
            metric=metric,
        )
        di_test = test_to_train_d_min / d_mean
        lpd_test = numpy.empty_like(di_test) * numpy.nan

    aoa = di_test >= cutpoint
<<<<<<< HEAD
    if return_all:
        return aoa, di_test, lpd_test, cutpoint, test_to_train_d
=======

    if return_all:
        return aoa, di_test, lpd_test, cutpoint
>>>>>>> 336bc1d8
    else:
        return aoa, di_test

if __name__ == "__main__":
    import pandas as pd
    import numpy as np
    from sklearn.datasets import make_regression
    from sklearn.model_selection import KFold
    from sklearn.neighbors import KNeighborsRegressor
    from sklearn.model_selection import GridSearchCV

    # Generate X and y
    X, y = make_regression(n_samples=200, n_features=10, noise=0.1, random_state=42)
    X = pd.DataFrame(X, columns=[f"feature_{i}" for i in range(X.shape[1])])

    # Add random latitude and longitude and set as MultiIndex
    latitudes = np.random.uniform(-90, 90, size=X.shape[0])
    longitudes = np.random.uniform(-180, 180, size=X.shape[0])
    X.index = pd.MultiIndex.from_tuples(zip(latitudes, longitudes), names=['Latitude', 'Longitude'])

    # The full X is the same as X_predict
    X_predict = X.copy()

    # Take a random subset and call this X_train and y_train
    sample_indices = np.random.choice(range(len(X)), size=100, replace=False) 
    X_train = X.iloc[sample_indices] 
    y_train = y[sample_indices]  

    # Initialize and fit the model
    reg = GridSearchCV(
        estimator = KNeighborsRegressor(),
        param_grid={"n_neighbors": [5, 8]},
        cv = KFold(n_splits=5))

    reg.fit(X_train, y_train)
    model = reg.best_estimator_   #this is what is currently loaded into post

    # Convert y_train to a pandas Series
    # in the pipeline y_train = df['species_name'], where df is a multi-index pandas dataframe
    y_train = pd.Series(y_train, index=X_train.index)

    aoa = area_of_applicability(
        X_test=X_predict,
        X_train=X_train,
        y_train=y_train,
        model=model
    )
    aoa2 = area_of_applicability(
        X_test=X_predict + 3,
        X_train=X_train,
        y_train=y_train,
        model=model,
        cv=reg.cv
    )
    <|MERGE_RESOLUTION|>--- conflicted
+++ resolved
@@ -164,14 +164,9 @@
         lpd_test = numpy.empty_like(di_test) * numpy.nan
 
     aoa = di_test >= cutpoint
-<<<<<<< HEAD
+    
     if return_all:
         return aoa, di_test, lpd_test, cutpoint, test_to_train_d
-=======
-
-    if return_all:
-        return aoa, di_test, lpd_test, cutpoint
->>>>>>> 336bc1d8
     else:
         return aoa, di_test
 
